--- conflicted
+++ resolved
@@ -124,11 +124,7 @@
   request: unknown,
   service: T,
   options?: RpcHandlerOptions<V>
-<<<<<<< HEAD
-): Promise<V> {
-=======
 ): Promise<JsonRpcResponse> {
->>>>>>> cffccedc
   const req = options?.transcoder?.deserialize(request) ?? request;
   const id = getRequestId(req);
   const res = (data: any) => {
