import { isJsonRpcRequest, handleRpc } from "../server.js";

import tap from "tap";

const service = {
  hello(name: string) {
    return `Hello ${name}!`;
  },
  throwError() {
    throw new Error("Test error");
  },
  throwErrorWithCode() {
    const error = new Error("Test error");
    (error as any).code = 1234;
    throw error;
  },
};

tap.test("isJsonRpcRequest", (t) => {
  t.ok(
    isJsonRpcRequest({ jsonrpc: "2.0", method: "test", id: 1 }),
    "Valid request"
  );
  t.notOk(
    isJsonRpcRequest('{ jsonrpc: "2.0", method: "test", id: 1 }'),
    "string instead of object"
  );
  t.notOk(
    isJsonRpcRequest({ jsonrpc: "1.0", method: "test", id: 1 }),
    "Invalid jsonrpc version"
  );
  t.notOk(isJsonRpcRequest({ jsonrpc: "2.0", id: 1 }), "Missing method");
  t.notOk(isJsonRpcRequest({ method: "test", id: 1 }), "Missing jsonrpc");
  t.ok(
    isJsonRpcRequest({ jsonrpc: "2.0", method: "test", params: [], id: 1 }),
    "With params"
  );
  t.ok(
    isJsonRpcRequest({ jsonrpc: "2.0", method: "test", id: null }),
    "With null id"
  );
  t.end();
});

tap.test("handleRpc", async (t) => {
  const result = await handleRpc(
    { jsonrpc: "2.0", method: "hello", params: ["World"], id: 1 },
    service
  );

  t.same(
    result,
    { jsonrpc: "2.0", id: 1, result: "Hello World!" },
    "Handles valid RPC request"
  );

  const errorResult = await handleRpc(
    { jsonrpc: "2.0", method: "nonexistent", id: 2 },
    service
  );

  t.same(
    errorResult,
    {
      jsonrpc: "2.0",
      id: 2,
      error: { code: -32601, message: "Method not found: nonexistent" },
    },
    "Handles non-existent method"
  );

  const invalidRequest = await handleRpc(
    { method: "hello", params: ["World"] },
    service
  );

  t.same(
    invalidRequest,
    {
      jsonrpc: "2.0",
      id: null,
      error: { code: -32600, message: "Invalid Request" },
    },
    "Handles invalid JSON-RPC request"
  );

  const errorThrowingResult = await handleRpc(
    { jsonrpc: "2.0", method: "throwError", id: 3 },
    service
  );

  t.same(
    errorThrowingResult,
    {
      jsonrpc: "2.0",
      id: 3,
      error: {
        code: -32000,
        message: "Test error",
        data: undefined,
      },
<<<<<<< HEAD
      getErrorMessage: (error: unknown) => "Something went wrong",
      getErrorCode: (error: unknown) => 100,
    }).then((result) => ws.send(result));
  });
});
=======
    },
    "Handles service method that throws an error"
  );

  const errorThrowingResultWithCode = await handleRpc(
    { jsonrpc: "2.0", method: "throwErrorWithCode", id: 4 },
    service
  );

  t.same(
    errorThrowingResultWithCode,
    {
      jsonrpc: "2.0",
      id: 4,
      error: {
        code: 1234,
        message: "Test error",
        data: undefined,
      },
    },
    "Handles service method that throws an error with code"
  );
>>>>>>> cffccedc

  t.end();
});<|MERGE_RESOLUTION|>--- conflicted
+++ resolved
@@ -99,13 +99,6 @@
         message: "Test error",
         data: undefined,
       },
-<<<<<<< HEAD
-      getErrorMessage: (error: unknown) => "Something went wrong",
-      getErrorCode: (error: unknown) => 100,
-    }).then((result) => ws.send(result));
-  });
-});
-=======
     },
     "Handles service method that throws an error"
   );
@@ -128,7 +121,6 @@
     },
     "Handles service method that throws an error with code"
   );
->>>>>>> cffccedc
 
   t.end();
 });