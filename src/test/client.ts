import tap from "tap";
import { isJsonRpcResponse } from "../client.js";

tap.test("isJsonRpcResponse", (t) => {
  t.ok(
    isJsonRpcResponse({
      jsonrpc: "2.0",
      id: 1728322977310,
      result: "Hello world!",
    }),
    "Valid response with result"
  );

<<<<<<< HEAD
tap.test("should fail on invalid response", async (t) => {
  const client = rpcClient<Service>({
    url: "n/a",
    transport: async (req) => {
      return {
        invalid: "",
      } as any;
    },
  });
  const res = client.hello("world");
  t.rejects(res);
});

tap.test("should abort", async (t) => {
  const client = rpcClient<Service>(url);
  const res = client.hello("world");
  client.$abort(res);
  t.rejects(res, { name: "AbortError" });
});

tap.test("should not relay internal methods", async (t) => {
  const client = rpcClient<Service>(url);
  JSON.stringify(client);
  client.toString();
  //@ts-expect-error
  client[Symbol()];
});

tap.test("should use websocket", async (t) => {
  type Client = ReturnType<typeof rpcClient<Service>>;
  let client: Client | undefined;
  let ws: WebSocket | undefined;
  try {
    await new Promise<void>((resolve, reject) => {
      client = rpcClient<Service>({
        url: "n/a",
        transcoder: {
          serialize: JSON.stringify,
          deserialize: JSON.parse,
        },
        transport: websocketTransport({
          url: process.env.SERVER_URL + "/ws",
          timeout: 1000, // low timeout for testing
          reconnectTimeout: 0, // disable reconnect
          onOpen(e, _ws) {
            ws = _ws;
            resolve();
          },
          onMessageError(err) {
            reject(err);
          },
        }),
      });
    });
    const result = await client!.hello("world");
    t.equal(result, "Hello world!");
  } finally {
    ws?.close();
  }
=======
  t.ok(
    isJsonRpcResponse({
      jsonrpc: "2.0",
      error: { code: -32000, message: "Error" },
      id: 1,
    }),
    "Valid response with error"
  );
  t.notOk(
    isJsonRpcResponse(
      `{ jsonrpc: "2.0", id: 1728322977310, result: "Hello world!" }`
    ),
    "String instead of object"
  );
  t.notOk(
    isJsonRpcResponse({ jsonrpc: "1.0", result: "test", id: 1 }),
    "Invalid jsonrpc version"
  );
  t.notOk(isJsonRpcResponse({ result: "test", id: 1 }), "Missing jsonrpc");
  t.notOk(
    isJsonRpcResponse({ jsonrpc: "2.0", id: 1 }),
    "Missing result and error"
  );
  t.notOk(
    isJsonRpcResponse({
      jsonrpc: "2.0",
      result: "test",
      error: { code: -32000, message: "Error" },
      id: 1,
    }),
    "Both result and error present"
  );
  t.ok(
    isJsonRpcResponse({ jsonrpc: "2.0", result: null, id: 1 }),
    "Valid response with null result"
  );
  t.ok(
    isJsonRpcResponse({ jsonrpc: "2.0", result: "test", id: null }),
    "Valid response with null id"
  );
  t.notOk(isJsonRpcResponse({ jsonrpc: "2.0", result: "test" }), "Missing id");
  t.end();
>>>>>>> cffccedc
});<|MERGE_RESOLUTION|>--- conflicted
+++ resolved
@@ -11,67 +11,6 @@
     "Valid response with result"
   );
 
-<<<<<<< HEAD
-tap.test("should fail on invalid response", async (t) => {
-  const client = rpcClient<Service>({
-    url: "n/a",
-    transport: async (req) => {
-      return {
-        invalid: "",
-      } as any;
-    },
-  });
-  const res = client.hello("world");
-  t.rejects(res);
-});
-
-tap.test("should abort", async (t) => {
-  const client = rpcClient<Service>(url);
-  const res = client.hello("world");
-  client.$abort(res);
-  t.rejects(res, { name: "AbortError" });
-});
-
-tap.test("should not relay internal methods", async (t) => {
-  const client = rpcClient<Service>(url);
-  JSON.stringify(client);
-  client.toString();
-  //@ts-expect-error
-  client[Symbol()];
-});
-
-tap.test("should use websocket", async (t) => {
-  type Client = ReturnType<typeof rpcClient<Service>>;
-  let client: Client | undefined;
-  let ws: WebSocket | undefined;
-  try {
-    await new Promise<void>((resolve, reject) => {
-      client = rpcClient<Service>({
-        url: "n/a",
-        transcoder: {
-          serialize: JSON.stringify,
-          deserialize: JSON.parse,
-        },
-        transport: websocketTransport({
-          url: process.env.SERVER_URL + "/ws",
-          timeout: 1000, // low timeout for testing
-          reconnectTimeout: 0, // disable reconnect
-          onOpen(e, _ws) {
-            ws = _ws;
-            resolve();
-          },
-          onMessageError(err) {
-            reject(err);
-          },
-        }),
-      });
-    });
-    const result = await client!.hello("world");
-    t.equal(result, "Hello world!");
-  } finally {
-    ws?.close();
-  }
-=======
   t.ok(
     isJsonRpcResponse({
       jsonrpc: "2.0",
@@ -114,5 +53,4 @@
   );
   t.notOk(isJsonRpcResponse({ jsonrpc: "2.0", result: "test" }), "Missing id");
   t.end();
->>>>>>> cffccedc
 });